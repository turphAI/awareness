<<<<<<< HEAD
import { executeQuery } from '../../lib/database';
import { verifyPassword, generateToken } from '../../lib/auth';
import { validateLoginData, handleApiError, ApiError } from '../../lib/validation';
=======
import { executeQuery } from '../../lib/database.js';
import { 
  handleCors, 
  isValidEmail, 
  comparePassword, 
  generateToken 
} from '../../lib/auth.js';

// Login endpoint for Vercel deployment
export default async function handler(req, res) {
  // Handle CORS
  if (handleCors(req, res)) return;
>>>>>>> eeadadaf

/**
 * User login endpoint
 * @route POST /api/auth/login
 * @access Public
 */
export default async function handler(req, res) {
  // Only allow POST requests
  if (req.method !== 'POST') {
<<<<<<< HEAD
    return res.status(405).json({
      success: false,
      error: 'Method not allowed'
=======
    return res.status(405).json({ 
      success: false, 
      error: 'Method not allowed' 
>>>>>>> eeadadaf
    });
  }

  try {
    // Validate request data
    validateLoginData(req.body);
    
    const { email, password } = req.body;
<<<<<<< HEAD
    
    // Find user by email
    const users = await executeQuery(
      'SELECT id, email, password_hash, name, role, email_verified, active, last_login FROM users WHERE email = ? AND active = TRUE',
      [email.toLowerCase()]
    );
    
    if (users.length === 0) {
      throw new ApiError('Invalid credentials', 401);
    }
    
    const user = users[0];
    
    // Verify password
    const isValidPassword = await verifyPassword(password, user.password_hash);
    if (!isValidPassword) {
      throw new ApiError('Invalid credentials', 401);
    }
    
    // Update last login
    await executeQuery(
      'UPDATE users SET last_login = NOW() WHERE id = ?',
      [user.id]
    );
    
    // Generate JWT token
    const token = generateToken({
      id: user.id,
      email: user.email,
      role: user.role
=======

    // Validation
    if (!email || !password) {
      return res.status(400).json({ 
        success: false, 
        error: 'Email and password are required' 
      });
    }

    if (!isValidEmail(email)) {
      return res.status(400).json({ 
        success: false, 
        error: 'Invalid email format' 
      });
    }

    // Find user by email
    const users = await executeQuery(
      'SELECT id, email, password_hash, name, role, email_verified FROM users WHERE email = ?',
      [email.toLowerCase()]
    );

    if (users.length === 0) {
      return res.status(401).json({
        success: false,
        error: 'Invalid credentials'
      });
    }

    const user = users[0];

    // Check if email is verified
    if (!user.email_verified) {
      return res.status(401).json({
        success: false,
        error: 'Please verify your email before logging in'
      });
    }

    // Verify password
    const isValidPassword = await comparePassword(password, user.password_hash);
    if (!isValidPassword) {
      return res.status(401).json({
        success: false,
        error: 'Invalid credentials'
      });
    }

    // Update last login
    await executeQuery(
      'UPDATE users SET last_login = NOW(), login_count = login_count + 1 WHERE id = ?',
      [user.id]
    );

    // Generate JWT token
    const token = generateToken(user);

    // Return success response
    return res.status(200).json({
      success: true,
      message: 'Login successful',
      user: {
        id: user.id,
        email: user.email,
        name: user.name,
        role: user.role
      },
      token
>>>>>>> eeadadaf
    });
    
    // Return success response
    res.status(200).json({
      success: true,
      token,
      user: {
        id: user.id,
        email: user.email,
        name: user.name,
        role: user.role,
        emailVerified: user.email_verified
      }
    });
    
  } catch (error) {
    handleApiError(error, res);
  }
}<|MERGE_RESOLUTION|>--- conflicted
+++ resolved
@@ -1,8 +1,3 @@
-<<<<<<< HEAD
-import { executeQuery } from '../../lib/database';
-import { verifyPassword, generateToken } from '../../lib/auth';
-import { validateLoginData, handleApiError, ApiError } from '../../lib/validation';
-=======
 import { executeQuery } from '../../lib/database.js';
 import { 
   handleCors, 
@@ -15,65 +10,16 @@
 export default async function handler(req, res) {
   // Handle CORS
   if (handleCors(req, res)) return;
->>>>>>> eeadadaf
 
-/**
- * User login endpoint
- * @route POST /api/auth/login
- * @access Public
- */
-export default async function handler(req, res) {
-  // Only allow POST requests
   if (req.method !== 'POST') {
-<<<<<<< HEAD
-    return res.status(405).json({
-      success: false,
-      error: 'Method not allowed'
-=======
     return res.status(405).json({ 
       success: false, 
       error: 'Method not allowed' 
->>>>>>> eeadadaf
     });
   }
 
   try {
-    // Validate request data
-    validateLoginData(req.body);
-    
     const { email, password } = req.body;
-<<<<<<< HEAD
-    
-    // Find user by email
-    const users = await executeQuery(
-      'SELECT id, email, password_hash, name, role, email_verified, active, last_login FROM users WHERE email = ? AND active = TRUE',
-      [email.toLowerCase()]
-    );
-    
-    if (users.length === 0) {
-      throw new ApiError('Invalid credentials', 401);
-    }
-    
-    const user = users[0];
-    
-    // Verify password
-    const isValidPassword = await verifyPassword(password, user.password_hash);
-    if (!isValidPassword) {
-      throw new ApiError('Invalid credentials', 401);
-    }
-    
-    // Update last login
-    await executeQuery(
-      'UPDATE users SET last_login = NOW() WHERE id = ?',
-      [user.id]
-    );
-    
-    // Generate JWT token
-    const token = generateToken({
-      id: user.id,
-      email: user.email,
-      role: user.role
-=======
 
     // Validation
     if (!email || !password) {
@@ -142,23 +88,13 @@
         role: user.role
       },
       token
->>>>>>> eeadadaf
     });
-    
-    // Return success response
-    res.status(200).json({
-      success: true,
-      token,
-      user: {
-        id: user.id,
-        email: user.email,
-        name: user.name,
-        role: user.role,
-        emailVerified: user.email_verified
-      }
+
+  } catch (error) {
+    console.error('Login error:', error);
+    return res.status(500).json({
+      success: false,
+      error: 'Internal server error'
     });
-    
-  } catch (error) {
-    handleApiError(error, res);
   }
 }