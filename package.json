{
  "name": "awareness-vercel-deployment",
  "version": "1.0.0",
  "type": "module",
  "description": "AI Information Aggregator deployed on Vercel",
  "scripts": {
    "build": "cd ai-information-aggregator/frontend && npm install && npm run build",
    "dev": "cd ai-information-aggregator && npm run dev",
    "start": "cd ai-information-aggregator && npm start",
<<<<<<< HEAD
    "setup-db": "node scripts/setup-planetscale.js",
    "test-db": "node scripts/test-database.js",
    "migrate-db": "node scripts/migrate-from-mongodb.js",
    "test": "jest --testTimeout=10000",
    "test:auth": "jest __tests__/auth.test.js --testTimeout=10000"
  },
  "dependencies": {
    "mysql2": "^3.6.5",
    "dotenv": "^16.3.1",
    "jsonwebtoken": "^9.0.2",
    "bcryptjs": "^2.4.3"
  },
  "devDependencies": {
    "jest": "^29.7.0",
    "node-mocks-http": "^1.13.0",
    "@babel/core": "^7.23.0",
    "@babel/preset-env": "^7.23.0",
    "babel-jest": "^29.7.0"
=======
    "db:setup": "node scripts/setup-database.js",
    "db:test": "node scripts/test-database.js",
    "api:test": "node scripts/test-api-functions.js",
    "content:test": "node scripts/test-content-functions.js",
    "workflow:test": "node scripts/test-content-workflows.js"
  },
  "dependencies": {
    "axios": "^1.6.0",
    "bcrypt": "^6.0.0",
    "cheerio": "^1.0.0-rc.12",
    "compromise": "^14.10.0",
    "dotenv": "^17.2.1",
    "jsonwebtoken": "^9.0.2",
    "mysql2": "^3.14.3",
    "natural": "^6.12.0",
    "node-fetch": "^3.3.2",
    "openai": "^4.20.0",
    "rss-parser": "^3.13.0"
>>>>>>> eeadadaf
  }
}<|MERGE_RESOLUTION|>--- conflicted
+++ resolved
@@ -7,26 +7,6 @@
     "build": "cd ai-information-aggregator/frontend && npm install && npm run build",
     "dev": "cd ai-information-aggregator && npm run dev",
     "start": "cd ai-information-aggregator && npm start",
-<<<<<<< HEAD
-    "setup-db": "node scripts/setup-planetscale.js",
-    "test-db": "node scripts/test-database.js",
-    "migrate-db": "node scripts/migrate-from-mongodb.js",
-    "test": "jest --testTimeout=10000",
-    "test:auth": "jest __tests__/auth.test.js --testTimeout=10000"
-  },
-  "dependencies": {
-    "mysql2": "^3.6.5",
-    "dotenv": "^16.3.1",
-    "jsonwebtoken": "^9.0.2",
-    "bcryptjs": "^2.4.3"
-  },
-  "devDependencies": {
-    "jest": "^29.7.0",
-    "node-mocks-http": "^1.13.0",
-    "@babel/core": "^7.23.0",
-    "@babel/preset-env": "^7.23.0",
-    "babel-jest": "^29.7.0"
-=======
     "db:setup": "node scripts/setup-database.js",
     "db:test": "node scripts/test-database.js",
     "api:test": "node scripts/test-api-functions.js",
@@ -45,6 +25,5 @@
     "node-fetch": "^3.3.2",
     "openai": "^4.20.0",
     "rss-parser": "^3.13.0"
->>>>>>> eeadadaf
   }
 }